# Copyright 2024 the LlamaFactory team.
#
# Licensed under the Apache License, Version 2.0 (the "License");
# you may not use this file except in compliance with the License.
# You may obtain a copy of the License at
#
#     http://www.apache.org/licenses/LICENSE-2.0
#
# Unless required by applicable law or agreed to in writing, software
# distributed under the License is distributed on an "AS IS" BASIS,
# WITHOUT WARRANTIES OR CONDITIONS OF ANY KIND, either express or implied.
# See the License for the specific language governing permissions and
# limitations under the License.

import os
import sys
from typing import TYPE_CHECKING, Dict, Literal, Optional, Sequence, Tuple, Union

import numpy as np
from datasets import DatasetDict, load_dataset, load_from_disk
from transformers.utils.versions import require_version

from ..extras.constants import FILEEXT2TYPE
from ..extras.logging import get_logger
from ..extras.misc import has_tokenized_data
from .aligner import align_dataset
from .data_utils import merge_dataset, split_dataset
from .parser import get_dataset_list
from .preprocess import get_preprocess_and_print_func
from .template import get_template_and_fix_tokenizer


if TYPE_CHECKING:
    from datasets import Dataset, IterableDataset
    from transformers import PreTrainedTokenizer, ProcessorMixin, Seq2SeqTrainingArguments

    from ..hparams import DataArguments, ModelArguments
    from .data_utils import DatasetModule
    from .parser import DatasetAttr
    from .template import Template


logger = get_logger(__name__)


def _load_single_dataset(
    dataset_attr: "DatasetAttr",
    model_args: "ModelArguments",
    data_args: "DataArguments",
    training_args: "Seq2SeqTrainingArguments",
) -> Union["Dataset", "IterableDataset"]:
    logger.info("Loading dataset {}...".format(dataset_attr))
    data_path, data_name, data_dir, data_files = None, None, None, None
    if dataset_attr.load_from in ["hf_hub", "ms_hub"]:
        data_path = dataset_attr.dataset_name
        data_name = dataset_attr.subset
        data_dir = dataset_attr.folder

    elif dataset_attr.load_from == "script":
        data_path = os.path.join(data_args.dataset_dir, dataset_attr.dataset_name)
        data_name = dataset_attr.subset
        data_dir = dataset_attr.folder

    elif dataset_attr.load_from == "file":
        data_files = []
        local_path = os.path.join(data_args.dataset_dir, dataset_attr.dataset_name)
        if os.path.isdir(local_path):  # is directory
            for file_name in os.listdir(local_path):
                data_files.append(os.path.join(local_path, file_name))
                if data_path is None:
                    data_path = FILEEXT2TYPE.get(file_name.split(".")[-1], None)
                elif data_path != FILEEXT2TYPE.get(file_name.split(".")[-1], None):
                    raise ValueError("File types should be identical.")
        elif os.path.isfile(local_path):  # is file
            data_files.append(local_path)
            data_path = FILEEXT2TYPE.get(local_path.split(".")[-1], None)
        else:
            raise ValueError("File {} not found.".format(local_path))

        if data_path is None:
            raise ValueError("Allowed file types: {}.".format(",".join(FILEEXT2TYPE.keys())))
    else:
        raise NotImplementedError("Unknown load type: {}.".format(dataset_attr.load_from))

    if dataset_attr.load_from == "ms_hub":
        require_version("modelscope>=1.11.0", "To fix: pip install modelscope>=1.11.0")
        from modelscope import MsDataset
        from modelscope.utils.config_ds import MS_DATASETS_CACHE

        cache_dir = model_args.cache_dir or MS_DATASETS_CACHE
        dataset = MsDataset.load(
            dataset_name=data_path,
            subset_name=data_name,
            data_dir=data_dir,
            data_files=data_files,
            split=dataset_attr.split,
            cache_dir=cache_dir,
            token=model_args.ms_hub_token,
            use_streaming=(data_args.streaming and (dataset_attr.load_from != "file")),
        )
        if isinstance(dataset, MsDataset):
            dataset = dataset.to_hf_dataset()
    else:
        dataset = load_dataset(
            path=data_path,
            name=data_name,
            data_dir=data_dir,
            data_files=data_files,
            split=dataset_attr.split,
            cache_dir=model_args.cache_dir,
            token=model_args.hf_hub_token,
            streaming=(data_args.streaming and (dataset_attr.load_from != "file")),
            trust_remote_code=True,
        )

    if data_args.streaming and (dataset_attr.load_from == "file"):  # faster than specifying streaming=True
        dataset = dataset.to_iterable_dataset()  # TODO: add num shards parameter

    if dataset_attr.num_samples is not None and not data_args.streaming:
        target_num = dataset_attr.num_samples
        indexes = np.random.permutation(len(dataset))[:target_num]
        target_num -= len(indexes)
        if target_num > 0:
            expand_indexes = np.random.choice(len(dataset), target_num)
            indexes = np.concatenate((indexes, expand_indexes), axis=0)

        assert len(indexes) == dataset_attr.num_samples, "Sample num mismatched."
        dataset = dataset.select(indexes)
        logger.info("Sampled {} examples from dataset {}.".format(dataset_attr.num_samples, dataset_attr))

    if data_args.max_samples is not None:  # truncate dataset
        max_samples = min(data_args.max_samples, len(dataset))
        dataset = dataset.select(range(max_samples))

    return align_dataset(dataset, dataset_attr, data_args, training_args)


def _get_merged_dataset(
    dataset_names: Optional[Sequence[str]],
    model_args: "ModelArguments",
    data_args: "DataArguments",
    training_args: "Seq2SeqTrainingArguments",
    stage: Literal["pt", "sft", "rm", "ppo", "kto"],
) -> Optional[Union["Dataset", "IterableDataset"]]:
    if dataset_names is None:
        return None

    datasets = []
    for dataset_attr in get_dataset_list(dataset_names, data_args.dataset_dir):
        if (stage == "rm" and dataset_attr.ranking is False) or (stage != "rm" and dataset_attr.ranking is True):
            raise ValueError("The dataset is not applicable in the current training stage.")

        datasets.append(_load_single_dataset(dataset_attr, model_args, data_args, training_args))

    return merge_dataset(datasets, data_args, seed=training_args.seed)


def _get_preprocessed_dataset(
    dataset: Optional[Union["Dataset", "IterableDataset"]],
    data_args: "DataArguments",
    training_args: "Seq2SeqTrainingArguments",
    stage: Literal["pt", "sft", "rm", "ppo", "kto"],
    template: "Template",
    tokenizer: "PreTrainedTokenizer",
    processor: Optional["ProcessorMixin"] = None,
    is_eval: bool = False,
) -> Optional[Union["Dataset", "IterableDataset"]]:
    if dataset is None:
        return None

    preprocess_func, print_function = get_preprocess_and_print_func(
        data_args, stage, template, tokenizer, processor, do_generate=(training_args.predict_with_generate and is_eval)
    )
    column_names = list(next(iter(dataset)).keys())
    kwargs = {}
    if not data_args.streaming:
        kwargs = dict(
            num_proc=data_args.preprocessing_num_workers,
            load_from_cache_file=(not data_args.overwrite_cache) or (training_args.local_process_index != 0),
            desc="Running tokenizer on dataset",
        )

<<<<<<< HEAD
    dataset = dataset.map(preprocess_func, batched=True, remove_columns=column_names, **kwargs)
    if "_images" in dataset.column_names:
        # Datasets can't set column images because of images is a feature of examples.
        # See also https://github.com/huggingface/datasets/issues/7135
        dataset = dataset.rename_column("_images", "images")
=======
    dataset = dataset.map(
        preprocess_func,
        batched=True,
        batch_size=data_args.preprocessing_batch_size,
        remove_columns=column_names,
        **kwargs,
    )
>>>>>>> ce7ed6eb

    if training_args.should_log:
        try:
            print("eval example:" if is_eval else "training example:")
            print_function(next(iter(dataset)))
        except StopIteration:
            if stage == "pt":
                raise RuntimeError("Cannot find sufficient samples, consider increasing dataset size.")
            else:
                raise RuntimeError("Cannot find valid samples, check `data/README.md` for the data format.")

    return dataset


def get_dataset(
    model_args: "ModelArguments",
    data_args: "DataArguments",
    training_args: "Seq2SeqTrainingArguments",
    stage: Literal["pt", "sft", "rm", "ppo", "kto"],
    tokenizer: "PreTrainedTokenizer",
    processor: Optional["ProcessorMixin"] = None,
) -> Tuple["DatasetModule", "Template"]:
    template = get_template_and_fix_tokenizer(tokenizer, data_args.template, data_args.tool_format)
    if data_args.train_on_prompt and template.efficient_eos:
        raise ValueError("Current template does not support `train_on_prompt`.")

    # Load tokenized dataset
    if data_args.tokenized_path is not None:
        if has_tokenized_data(data_args.tokenized_path):
            logger.warning("Loading dataset from disk will ignore other data arguments.")
            dataset_dict: "DatasetDict" = load_from_disk(data_args.tokenized_path)
            logger.info("Loaded tokenized dataset from {}.".format(data_args.tokenized_path))

            dataset_module: Dict[str, "Dataset"] = {}
            if "train" in dataset_dict:
                dataset_module["train_dataset"] = dataset_dict["train"]
            if "validation" in dataset_dict:
                dataset_module["eval_dataset"] = dataset_dict["validation"]

            if data_args.streaming:
                dataset_module = {k: v.to_iterable_dataset() for k, v in dataset_module.items()}

            return dataset_module

        if data_args.streaming:
            raise ValueError("Turn off `streaming` when saving dataset to disk.")

    # Load and preprocess dataset
    with training_args.main_process_first(desc="load dataset"):
        dataset = _get_merged_dataset(data_args.dataset, model_args, data_args, training_args, stage)
        eval_dataset = _get_merged_dataset(data_args.eval_dataset, model_args, data_args, training_args, stage)

    with training_args.main_process_first(desc="pre-process dataset"):
        dataset = _get_preprocessed_dataset(
            dataset, data_args, training_args, stage, template, tokenizer, processor, is_eval=False
        )
        eval_dataset = _get_preprocessed_dataset(
            eval_dataset, data_args, training_args, stage, template, tokenizer, processor, is_eval=True
        )

        if data_args.val_size > 1e-6:
            dataset_dict = split_dataset(dataset, data_args, seed=training_args.seed)
        else:
            dataset_dict = {}
            if dataset is not None:
                if data_args.streaming:
                    dataset = dataset.shuffle(buffer_size=data_args.buffer_size, seed=training_args.seed)

                dataset_dict["train"] = dataset

            if eval_dataset is not None:
                if data_args.streaming:
                    eval_dataset = eval_dataset.shuffle(buffer_size=data_args.buffer_size, seed=training_args.seed)

                dataset_dict["validation"] = eval_dataset

            dataset_dict = DatasetDict(dataset_dict)

        if data_args.tokenized_path is not None:
            if training_args.should_save:
                dataset_dict.save_to_disk(data_args.tokenized_path)
                logger.info("Tokenized dataset saved at {}.".format(data_args.tokenized_path))
                logger.info("Please restart the training with `tokenized_path: {}`.".format(data_args.tokenized_path))

            sys.exit(0)

        dataset_module = {}
        if "train" in dataset_dict:
            dataset_module["train_dataset"] = dataset_dict["train"]
        if "validation" in dataset_dict:
            dataset_module["eval_dataset"] = dataset_dict["validation"]

        return dataset_module, template<|MERGE_RESOLUTION|>--- conflicted
+++ resolved
@@ -180,13 +180,6 @@
             desc="Running tokenizer on dataset",
         )
 
-<<<<<<< HEAD
-    dataset = dataset.map(preprocess_func, batched=True, remove_columns=column_names, **kwargs)
-    if "_images" in dataset.column_names:
-        # Datasets can't set column images because of images is a feature of examples.
-        # See also https://github.com/huggingface/datasets/issues/7135
-        dataset = dataset.rename_column("_images", "images")
-=======
     dataset = dataset.map(
         preprocess_func,
         batched=True,
@@ -194,7 +187,10 @@
         remove_columns=column_names,
         **kwargs,
     )
->>>>>>> ce7ed6eb
+    if "_images" in dataset.column_names:
+        # Datasets can't set column images because of images is a feature of examples.
+        # See also https://github.com/huggingface/datasets/issues/7135
+        dataset = dataset.rename_column("_images", "images")
 
     if training_args.should_log:
         try:
